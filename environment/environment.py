--- conflicted
+++ resolved
@@ -295,18 +295,12 @@
 
         # TODO: think of better ways to normalize these values
         observations.los_distance_vec /= start_distance              # relative to initial distance
-<<<<<<< HEAD
-=======
         observations.previous_los_distance_vec /= start_distance     # relative to initial distance
->>>>>>> fb2df947
         observations.closing_rate_vec /= max_speed                   # relative to max speed
         observations.los_angles_vec /= np.pi                         # converted to interval [-1, 1] 
         observations.los_angle_rates_vec /= np.pi                    # converted to interval [-1, 1]
         observations.missile_space_turn_rate /= np.pi                # converted to interval [-1, 1]
-<<<<<<< HEAD
-=======
         observations.missile_space_acceleration /= max_acc           # relative acceleration limit of airframe
->>>>>>> fb2df947
 
         return observations
 
