--- conflicted
+++ resolved
@@ -111,13 +111,8 @@
     "proportional_nav_pilot.set_uncertainty(uncertainty)  # Set the uncertainty for the pilot\n",
     "\n",
     "max_sim_time = 0.0\n",
-<<<<<<< HEAD
     "episodes = 100\n",
     "env.set_uncertainty(uncertainty)  # Set the uncertainty for the environment\n",
-=======
-    "episodes = 1\n",
-    "env.set_uncertainty(1.0)  # Set the uncertainty for the environment\n",
->>>>>>> 7cb3713f
     "env.set_current_agent_name(\"Prop. Nav. Pilot\")\n",
     "\n",
     "viz.reset()\n",
