from pilots.pilot import Pilot
import numpy as np

class RandomEvasionPilot(Pilot):
    def __init__(self):
        """
        This pilot generates random course diversions for the target, while still trying to 
        maintain a smooth trajectory and its original course.

        Depending on the uncertainty level, it will adjust the aggressiveness and evasion magnitude 
        of the target.
        """
        self._last_command = None
<<<<<<< HEAD
=======
        self.aggression = aggression  # Factor to control the smoothness of the command
>>>>>>> a4fd6688
        self.deviation = np.zeros(2)  # Initialize deviation to zero

    def step(self, dt: float, t: float, uncerctainty=0.0) -> np.ndarray:
        # Generate a smooth random acceleration command
        if self._last_command is None:
            self._last_command = np.zeros(2)  # Initialize with a zero command

        # Determine aggression and trajectory maintainance based on uncertainty level
        aggression, trajectory_maintainance = self._determine_parameters(uncerctainty)

        # Add a small random change to the last command
<<<<<<< HEAD
        delta = np.random.normal(loc=-self.deviation, scale=aggression, size=2)
=======
        delta = np.random.normal(loc=-self.deviation, scale=self.aggression, size=2)
>>>>>>> a4fd6688
        new_command = self._last_command + delta * dt

        self.deviation += new_command * trajectory_maintainance * dt

        # Clip the command to ensure it stays within [-1, 1]
        new_command = np.clip(new_command, -1, 1)

        # Update the last command for smoothness
        self._last_command = new_command


        return new_command
    
    def reset(self):
        self._last_command = None
        self.deviation = np.zeros(2)

    def _determine_parameters(self, uncertainty):
        min_aggression = 0.01
        max_aggression = 0.5
        min_trajectory_maintainance = 0.001
        max_trajectory_maintainance = 0.1
        
        # interpolate parameters based on uncertainty
        aggression = min_aggression + (max_aggression - min_aggression) * uncertainty
        trajectory_maintainance = min_trajectory_maintainance + (max_trajectory_maintainance - min_trajectory_maintainance) * uncertainty

        return aggression, trajectory_maintainance<|MERGE_RESOLUTION|>--- conflicted
+++ resolved
@@ -11,10 +11,6 @@
         of the target.
         """
         self._last_command = None
-<<<<<<< HEAD
-=======
-        self.aggression = aggression  # Factor to control the smoothness of the command
->>>>>>> a4fd6688
         self.deviation = np.zeros(2)  # Initialize deviation to zero
 
     def step(self, dt: float, t: float, uncerctainty=0.0) -> np.ndarray:
@@ -26,11 +22,7 @@
         aggression, trajectory_maintainance = self._determine_parameters(uncerctainty)
 
         # Add a small random change to the last command
-<<<<<<< HEAD
         delta = np.random.normal(loc=-self.deviation, scale=aggression, size=2)
-=======
-        delta = np.random.normal(loc=-self.deviation, scale=self.aggression, size=2)
->>>>>>> a4fd6688
         new_command = self._last_command + delta * dt
 
         self.deviation += new_command * trajectory_maintainance * dt
